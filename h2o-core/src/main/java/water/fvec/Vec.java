--- conflicted
+++ resolved
@@ -308,8 +308,7 @@
   /** Make a new constant vector with the given row count. 
    *  @return New constant vector with the given row count. */
   public static Vec makeCon(double x, long len) {
-<<<<<<< HEAD
-    int log_rows_per_chunk = LOG_CHK;
+    int log_rows_per_chunk = DFLT_LOG2_CHUNK_SIZE;
     return makeCon(x, len, log_rows_per_chunk);
   }
 
@@ -320,12 +319,6 @@
     long[] espc = new long[nchunks+1];
     for( int i=0; i<nchunks; i++ )
       espc[i] = ((long)i)<<log_rows_per_chunk;
-=======
-    int nchunks = (int)Math.max(1,len >> DFLT_LOG2_CHUNK_SIZE);
-    long[] espc = new long[nchunks+1];
-    for( int i=0; i<nchunks; i++ )
-      espc[i] = ((long)i)<< DFLT_LOG2_CHUNK_SIZE;
->>>>>>> 9bd916b6
     espc[nchunks] = len;
     return makeCon(x,VectorGroup.VG_LEN1,espc);
   }
