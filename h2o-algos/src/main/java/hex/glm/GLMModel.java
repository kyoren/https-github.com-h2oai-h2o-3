package hex.glm;

import java.util.Arrays;
import java.util.HashMap;

import hex.DataInfo;
import hex.DataInfo.TransformType;
import hex.Model;
import hex.ModelMetrics;
import hex.glm.GLMModel.GLMParameters.Family;
import water.DKV;
import water.H2O;
import water.Iced;
import water.Key;
import water.MemoryManager;
<<<<<<< HEAD
=======
import water.codegen.CodeGenerator;
import water.codegen.CodeGeneratorPipeline;
import water.exceptions.JCodeSB;
>>>>>>> ab872a83
import water.fvec.Chunk;
import water.fvec.Frame;
import water.fvec.Vec;
import water.util.ArrayUtils;
import water.util.JCodeGen;
import water.util.Log;
import water.util.MathUtils;
<<<<<<< HEAD
import water.util.SB;
=======
>>>>>>> ab872a83
import water.util.SBPrintStream;
import water.util.TwoDimTable;

/**
 * Created by tomasnykodym on 8/27/14.
 */
public class GLMModel extends Model<GLMModel,GLMModel.GLMParameters,GLMModel.GLMOutput> {
  public GLMModel(Key selfKey, GLMParameters parms, GLM job, double ymu, double ySigma, double lambda_max, long nobs, boolean hasWeights, boolean hasOffset) {
    super(selfKey, parms, null);

    // modelKey, parms, null, Double.NaN, Double.NaN, Double.NaN, -1
    _ymu = ymu;
    _ySigma = ySigma;
    _lambda_max = lambda_max;
    _nobs = nobs;
    _output = job == null?new GLMOutput():new GLMOutput(job);
  }

  @Override
  protected boolean toJavaCheckTooBig() {
    if(beta() != null && beta().length > 10000) {
      Log.warn("toJavaCheckTooBig must be overridden for this model type to render it in the browser");
      return true;
    }
    return false;
  }

  public DataInfo dinfo() { return _output._dinfo; }


  private int rank(double [] ds) {
    int res = 0;
    for(double d:ds)
      if(d != 0) ++res;
    return res;
  }

  @Override public ModelMetrics.MetricBuilder makeMetricBuilder(String[] domain) {
    if(domain == null && _parms._family == Family.binomial)
      domain = new String[]{"0","1"};
    return new GLMValidation(domain,_parms._intercept, _ymu, _parms, rank(beta()), _output._threshold, true);
  }

  public double [] beta() { return _output._global_beta;}
  public String [] names(){ return _output._names;}

  @Override
  public double deviance(double w, double y, double f) {
    if (w == 0) {
      return 0;
    } else if (w == 1) {
      return _parms.deviance(y, f);
    } else {
      return Double.NaN; //TODO: add deviance(w, y, f)
    }
  }

  public static class GLMParameters extends Model.Parameters {
    // public int _response; // TODO: the standard is now _response_column in SupervisedModel.SupervisedParameters
    public boolean _standardize = true;
    public Family _family;
    public Link _link = Link.family_default;
    public Solver _solver = Solver.IRLSM;
    public double _tweedie_variance_power;
    public double _tweedie_link_power;
    public double [] _alpha = null;
    public double [] _lambda = null;
    public double _prior = -1;
    public boolean _lambda_search = false;
    public int _nlambdas = -1;
    public boolean _non_negative = false;
    public boolean _exactLambdas = false;
    public double _lambda_min_ratio = -1; // special
    public boolean _use_all_factor_levels = false;
    public int _max_iterations = -1;
    public boolean _intercept = true;
    public double _beta_epsilon = 1e-5;
    public double _objective_epsilon = 1e-5;
    public double _gradient_epsilon = 1e-4;

    public Key<Frame> _beta_constraints = null;
    // internal parameter, handle with care. GLM will stop when there is more than this number of active predictors (after strong rule screening)
    public int _max_active_predictors = -1;

    public void validate(GLM glm) {
      if(_weights_column != null && _offset_column != null && _weights_column.equals(_offset_column))
        glm.error("_offset_column", "Offset must be different from weights");
      if(_lambda_search)
        if (glm.nFoldCV())
          glm.error("_lambda_search", "Lambda search is not currently supported in conjunction with N-fold cross-validation");
        if(_nlambdas == -1)
          _nlambdas = 100;
        else
          _exactLambdas = false;
      if(_family != Family.tweedie) {
        glm.hide("_tweedie_variance_power","Only applicable with Tweedie family");
        glm.hide("_tweedie_link_power","Only applicable with Tweedie family");
      }

      if(_beta_constraints != null) {
        Frame f = _beta_constraints.get();
        if(f == null) glm.error("beta_constraints","Missing frame for beta constraints");
        Vec v = f.vec("names");
        if(v == null)glm.error("beta_constraints","Beta constraints parameter must have names column with valid coefficient names");
        // todo: check the coefficient names
        v = f.vec("upper_bounds");
        if(v != null && !v.isNumeric())
          glm.error("beta_constraints","upper_bounds must be numeric if present");v = f.vec("upper_bounds");
        v = f.vec("lower_bounds");
        if(v != null && !v.isNumeric())
          glm.error("beta_constraints","lower_bounds must be numeric if present");
        v = f.vec("beta_given");
        if(v != null && !v.isNumeric())
          glm.error("beta_constraints","beta_given must be numeric if present");v = f.vec("upper_bounds");
        v = f.vec("beta_start");
        if(v != null && !v.isNumeric())
          glm.error("beta_constraints","beta_start must be numeric if present");
      }
      if(_family == Family.binomial) {
        Frame frame = DKV.getGet(_train);
        if (frame != null) {
          Vec response = frame.vec(_response_column);
          if (response != null) {
            if (response.min() != 0 || response.max() != 1) {
              glm.error("_response_column", "Illegal response for family binomial, must be binary, got min = " + response.min() + ", max = " + response.max() + ")");
            }
          }
        }
      } else if (glm.nclasses() > 2 ) {
        glm.error("_response_column", "Illegal response for " + _family + " family, cannot be categorical with more than 2 levels");
      }

      if(!_lambda_search) {
        glm.hide("_lambda_min_ratio", "only applies if lambda search is on.");
        glm.hide("_nlambdas", "only applies if lambda search is on.");
      }
      if(_link != Link.family_default) { // check we have compatible link
        switch (_family) {
          case gaussian:
            if (_link != Link.identity && _link != Link.log && _link != Link.inverse)
              throw new IllegalArgumentException("Incompatible link function for selected family. Only identity, log and inverse links are allowed for family=gaussian.");
            break;
          case binomial:
            if (_link != Link.logit) // fixme: R also allows log, but it's not clear when can be applied and what should we do in case the predictions are outside of 0/1.
              throw new IllegalArgumentException("Incompatible link function for selected family. Only logit is allowed for family=binomial. Got " + _link);
            break;
          case poisson:
            if (_link != Link.log && _link != Link.identity)
              throw new IllegalArgumentException("Incompatible link function for selected family. Only log and identity links are allowed for family=poisson.");
            break;
          case gamma:
            if (_link != Link.inverse && _link != Link.log && _link != Link.identity)
              throw new IllegalArgumentException("Incompatible link function for selected family. Only inverse, log and identity links are allowed for family=gamma.");
            break;
          case tweedie:
            if (_link != Link.tweedie)
              throw new IllegalArgumentException("Incompatible link function for selected family. Only tweedie link allowed for family=tweedie.");
            break;
          default:
            H2O.fail();
        }
      }
    }

    public GLMParameters(){
      this(Family.gaussian, Link.family_default);
      assert _link == Link.family_default;
    }
    public GLMParameters(Family f){this(f,f.defaultLink);}
    public GLMParameters(Family f, Link l){this(f,l, null, null, 0, 1);}

    public GLMParameters(Family f, Link l, double [] lambda, double [] alpha, double twVar, double twLnk){
      this._lambda = lambda;
      this._alpha = alpha;
      this._tweedie_variance_power = twVar;
      this._tweedie_link_power = twLnk;
      _family = f;
      _link = l;
    }

    public final double variance(double mu){
      switch(_family) {
        case gaussian:
          return 1;
        case binomial:
          return mu * (1 - mu);
        case poisson:
          return mu;
        case gamma:
          return mu * mu;
        case tweedie:
          return Math.pow(mu, _tweedie_variance_power);
        default:
          throw new RuntimeException("unknown family Id " + this._family);
      }
    }

    public final boolean canonical(){
      switch(_family){
        case gaussian:
          return _link == Link.identity;
        case binomial:
          return _link == Link.logit;
        case poisson:
          return _link == Link.log;
        case gamma:
          return _link == Link.inverse;
//        case tweedie:
//          return false;
        default:
          throw H2O.unimpl();
      }
    }

    public final double deviance(double yr, double ym){
      double y1 = yr == 0?.1:yr;
      switch(_family){
        case gaussian:
          return (yr - ym) * (yr - ym);
        case binomial:
          return 2 * ((y_log_y(yr, ym)) + y_log_y(1 - yr, 1 - ym));
        case poisson:
          if( yr == 0 ) return 2 * ym;
          return 2 * ((yr * Math.log(yr / ym)) - (yr - ym));
        case gamma:
          if( yr == 0 ) return -2;
          return -2 * (Math.log(yr / ym) - (yr - ym) / ym);
        case tweedie:
          double theta = _tweedie_variance_power == 1
            ?Math.log(y1/ym)
            :(Math.pow(y1,1.-_tweedie_variance_power) - Math.pow(ym,1 - _tweedie_variance_power))/(1-_tweedie_variance_power);
          double kappa = _tweedie_variance_power == 2
            ?Math.log(y1/ym)
            :(Math.pow(yr,2-_tweedie_variance_power) - Math.pow(ym,2-_tweedie_variance_power))/(2 - _tweedie_variance_power);
          return 2 * (yr * theta - kappa);
        default:
          throw new RuntimeException("unknown family " + _family);
      }
    }
    public final double deviance(float yr, float ym){
     return deviance((double)yr,(double)ym);
    }

    public final double likelihood(double yr, double ym){
      switch(_family){
        case gaussian:
          return .5 * (yr - ym) * (yr - ym);
        case binomial:
          if(yr == ym) return 0;
          return .5 * deviance(yr, ym);
//          double res = Math.log(1 + Math.exp((1 - 2*yr) * eta));
//          assert Math.abs(res - .5 * deviance(yr,eta,ym)) < 1e-8:res + " != " + .5*deviance(yr,eta,ym) +" yr = "  + yr + ", ym = " + ym + ", eta = " + eta;
//          return res;
//          double res = -yr * eta - Math.log(1 - ym);
//          return res;
        case poisson:
          if( yr == 0 ) return 2 * ym;
          return 2 * ((yr * Math.log(yr / ym)) - (yr - ym));
        case gamma:
          if( yr == 0 ) return -2;
          return -2 * (Math.log(yr / ym) - (yr - ym) / ym);
        case tweedie:
          return deviance(yr,ym); //fixme: not really correct, not sure what the likelihood is right now
        default:
          throw new RuntimeException("unknown family " + _family);
      }
    }

    public final double link(double x) {
      switch(_link) {
        case identity:
          return x;
        case logit:
          assert 0 <= x && x <= 1:"x out of bounds, expected <0,1> range, got " + x;
          return Math.log(x / (1 - x));
        case log:
          return Math.log(x);
        case inverse:
          double xx = (x < 0) ? Math.min(-1e-5, x) : Math.max(1e-5, x);
          return 1.0 / xx;
        case tweedie:
          return _tweedie_link_power == 0?Math.log(x):Math.pow(x, _tweedie_link_power);
        default:
          throw new RuntimeException("unknown link function " + this);
      }
    }

    public final double linkDeriv(double x) { // note: compute an inverse of what R does
      switch(_link) {
        case logit:
          double div = (x * (1 - x));
          if(div < 1e-6) return 1e6; // avoid numerical instability
          return 1.0 / div;
        case identity:
          return 1;
        case log:
          return 1.0 / x;
        case inverse:
          return -1.0 / (x * x);
        case tweedie:
//          double res = _tweedie_link_power == 0
//            ?Math.max(2e-16,Math.exp(x))
//            // (1/lambda) * eta^(1/lambda - 1)
//            :(1.0/_tweedie_link_power) * Math.pow(link(x), 1.0/_tweedie_link_power - 1.0);

          return _tweedie_link_power == 0
            ?1.0/Math.max(2e-16,x)
            :_tweedie_link_power * Math.pow(x,_tweedie_link_power-1);
        default:
          throw H2O.unimpl();
      }
    }

    public final double linkInv(double x) {
      switch(_link) {
        case identity:
          return x;
        case logit:
          return 1.0 / (Math.exp(-x) + 1.0);
        case log:
          return Math.exp(x);
        case inverse:
          double xx = (x < 0) ? Math.min(-1e-5, x) : Math.max(1e-5, x);
          return 1.0 / xx;
        case tweedie:
          return _tweedie_link_power == 0
            ?Math.max(2e-16,Math.exp(x))
            :Math.pow(x, 1/ _tweedie_link_power);
        default:
          throw new RuntimeException("unexpected link function id  " + this);
      }
    }

    public final double linkInvDeriv(double x) {
      switch(_link) {
        case identity:
          return 1;
        case logit:
          double g = Math.exp(-x);
          double gg = (g + 1) * (g + 1);
          return g / gg;
        case log:
          //return (x == 0)?MAX_SQRT:1/x;
          return Math.max(Math.exp(x), Double.MIN_NORMAL);
        case inverse:
          double xx = (x < 0) ? Math.min(-1e-5, x) : Math.max(1e-5, x);
          return -1 / (xx * xx);
//        case tweedie:
//          double vp = (1. - _tweedie_link_power) / _tweedie_link_power;
//          return (1/ _tweedie_link_power) * Math.pow(x, vp);
        default:
          throw new RuntimeException("unexpected link function id  " + this);
      }
    }

    // supported families
    public enum Family {
      gaussian(Link.identity), binomial(Link.logit), poisson(Link.log),
      gamma(Link.inverse), tweedie(Link.tweedie);
      public final Link defaultLink;
      Family(Link link){defaultLink = link;}
    }
    public static enum Link {family_default, identity, logit, log,inverse, tweedie}

    public static enum Solver {AUTO, IRLSM, L_BFGS, COORDINATE_DESCENT_NAIVE, COORDINATE_DESCENT}

    // helper function
    static final double y_log_y(double y, double mu) {
      if(y == 0)return 0;
      if(mu < Double.MIN_NORMAL) mu = Double.MIN_NORMAL;
      return y * Math.log(y / mu);
    }
  }

  public static class Submodel extends Iced {
    public final double lambda_value;
    public final int    iteration;
    public final double devianceTrain;
    public final double devianceTest;
    public final int    [] idxs;
    public final double [] beta;

    public int rank(){
      return idxs != null?idxs.length+1:beta.length;
    }

    public Submodel(double lambda , double [] beta, int iteration, double devTrain, double devTest){
      this.lambda_value = lambda;
      this.iteration = iteration;
      this.devianceTrain = devTrain;
      this.devianceTest = devTest;
      int r = 0;
      if(beta != null){
        // grab the indeces of non-zero coefficients
        for(double d:beta)if(d != 0)++r;
        idxs = MemoryManager.malloc4(r);
        int j = 0;
        for(int i = 0; i < beta.length; ++i)
          if(beta[i] != 0)idxs[j++] = i;
        j = 0;
        this.beta = MemoryManager.malloc8d(idxs.length);
        for(int i:idxs)
          this.beta[j++] = beta[i];
      } else {
        this.beta = null;
        idxs = null;
      }
    }
  }

  public final double _lambda_max;
  public final double _ymu;
  public final double _ySigma;
  public final long   _nobs;

  public static class GLMOutput extends Model.Output {
    Submodel[] _submodels;
    DataInfo _dinfo;
    String[] _coefficient_names;
    public int _best_lambda_idx;

    double _threshold;
    double[] _global_beta;
    public boolean _binomial;

    public int rank() { return _submodels[_best_lambda_idx].rank();}

    public boolean isStandardized() {
      return _dinfo._predictor_transform == TransformType.STANDARDIZE;
    }

    public String[] coefficientNames() {
      return _coefficient_names;
    }

    public GLMOutput(DataInfo dinfo, String[] column_names, String[][] domains, String[] coefficient_names, boolean binomial) {
      super(dinfo._weights, dinfo._offset, dinfo._fold);
      _dinfo = dinfo;
      _names = column_names;
      _domains = domains;
      _coefficient_names = coefficient_names;
      _binomial = binomial;
      if(_binomial && domains[domains.length-1] != null) {
        assert domains.length == 2;
        binomialClassNames = domains[domains.length - 1];
      }
    }

    public GLMOutput(DataInfo dinfo, String[] column_names, String[][] domains, String[] coefficient_names, boolean binomial, double[] beta) {
      this(dinfo,column_names,domains,coefficient_names,binomial);
      _global_beta=beta;
    }

    public GLMOutput() {_isSupervised = true;}

    public GLMOutput(GLM glm) {
      super(glm);
      _dinfo = glm._dinfo;
      String[] cnames = glm._dinfo.coefNames();
      _names = glm._dinfo._adaptedFrame.names();
      _domains = glm._dinfo._adaptedFrame.domains();
      _coefficient_names = Arrays.copyOf(cnames, cnames.length + 1);
      _coefficient_names[_coefficient_names.length-1] = "Intercept";
      _binomial = glm._parms._family == Family.binomial;
    }

    @Override
    public int nclasses() {
      return _binomial ? 2 : 1;
    }

    private String[] binomialClassNames = new String[]{"0", "1"};

    @Override
    public String[] classNames() {
      return _binomial ? binomialClassNames : null;
    }

    public void pickBestModel() {
      int i = _submodels.length - 1;
      while(i > 0 && _submodels[i-1].devianceTest <= _submodels[i].devianceTest)--i;
      setSubmodelIdx(_best_lambda_idx = i);
    }

    public double[] getNormBeta() {
      double [] res = MemoryManager.malloc8d(_dinfo.fullN()+1);
      getBeta(_best_lambda_idx,res);
      return res;
    }
    public void getBeta(int l, double [] beta) {
      assert beta.length == _dinfo.fullN()+1;
      int k = 0;
      for(int i:_submodels[l].idxs)
        beta[i] = _submodels[l].beta[k++];
    }
    public void setSubmodelIdx(int l){
      _best_lambda_idx = l;
      if(_global_beta == null) _global_beta = MemoryManager.malloc8d(_coefficient_names.length);
      else Arrays.fill(_global_beta,0);
      getBeta(l,_global_beta);
      _global_beta = _dinfo.denormalizeBeta(_global_beta);
    }
    public double [] beta() { return _global_beta;}
    public Submodel bestSubmodel(){ return _submodels[_best_lambda_idx];}
  }

  /**
   * get beta coefficients in a map indexed by name
   * @return the estimated coefficients
   */
  public HashMap<String,Double> coefficients(){
    HashMap<String, Double> res = new HashMap<>();
    final double [] b = beta();
    if(b != null) for(int i = 0; i < b.length; ++i)res.put(_output._coefficient_names[i],b[i]);
    return res;
  }


  public synchronized void setSubmodel(Submodel sm) {
    int i = 0;
    if(_output._submodels == null) {
      _output._submodels = new Submodel[]{sm};
      return;
    }
    for(; i < _output._submodels.length; ++i)
      if(_output._submodels[i].lambda_value <= sm.lambda_value)
        break;
    if(i == _output._submodels.length) {
      _output._submodels = Arrays.copyOf(_output._submodels,_output._submodels.length+1);
      _output._submodels[_output._submodels.length-1] = sm;
    } else if(_output._submodels[i].lambda_value > sm.lambda_value) {
      _output._submodels = Arrays.copyOf(_output._submodels, _output._submodels.length + 1);
      for (int j = _output._submodels.length - 1; j > i; --j)
        _output._submodels[j] = _output._submodels[j - 1];
      _output._submodels[i] = sm;
    } else  _output._submodels[i] = sm;
  }

  // TODO: Shouldn't this be in schema? have it here for now to be consistent with others...
  /**
   * Re-do the TwoDim table generation with updated model.
   */
  public TwoDimTable generateSummary(Key train, int iter){
    String[] names = new String[]{"Family", "Link", "Regularization", "Number of Predictors Total", "Number of Active Predictors", "Number of Iterations", "Training Frame"};
    String[] types = new String[]{"string", "string", "string", "int", "int", "int", "string"};
    String[] formats = new String[]{"%s", "%s", "%s", "%d", "%d", "%d", "%s"};
    if (_parms._lambda_search) {
      names = new String[]{"Family", "Link", "Regularization", "Lambda Search", "Number of Predictors Total", "Number of Active Predictors", "Number of Iterations", "Training Frame"};
      types = new String[]{"string", "string", "string", "string", "int", "int", "int", "string"};
      formats = new String[]{"%s", "%s", "%s", "%s", "%d", "%d", "%d", "%s"};
    }
    _output._model_summary = new TwoDimTable("GLM Model", "summary", new String[]{""}, names, types, formats, "");
    _output._model_summary.set(0, 0, _parms._family.toString());
    _output._model_summary.set(0, 1, _parms._link.toString());
    String regularization = "None";
    if (_parms._lambda != null && !(_parms._lambda.length == 1 && _parms._lambda[0] == 0)) { // have regularization
      if (_parms._alpha[0] == 0)
        regularization = "Ridge ( lambda = ";
      else if (_parms._alpha[0] == 1)
        regularization = "Lasso (lambda = ";
      else
        regularization = "Elastic Net (alpha = " + MathUtils.roundToNDigits(_parms._alpha[0], 4) + ", lambda = ";
      regularization = regularization + MathUtils.roundToNDigits(_parms._lambda[_output._best_lambda_idx], 4) + " )";
    }
    _output._model_summary.set(0, 2, regularization);
    int lambdaSearch = 0;
    if (_parms._lambda_search) {
      lambdaSearch = 1;
      _output._model_summary.set(0, 3, "nlambda = " + _parms._nlambdas + ", lambda_max = " + MathUtils.roundToNDigits(_lambda_max, 4) + ", best_lambda = " + MathUtils.roundToNDigits(_output.bestSubmodel().lambda_value, 4));
    }
    int intercept = _parms._intercept ? 1 : 0;
    _output._model_summary.set(0, 3 + lambdaSearch, Integer.toString(beta().length - intercept));
    _output._model_summary.set(0, 4 + lambdaSearch, Integer.toString(_output.rank() - intercept));
    _output._model_summary.set(0, 5 + lambdaSearch, Integer.valueOf(iter));
    _output._model_summary.set(0, 6 + lambdaSearch, train.toString());
    return _output._model_summary;
  }

  /**
   * Make GLM model with given coefficients (predictors can be numeric only at the moment)
   *
   * Example: @see GLMTest.testMakeModel().
   *
   * @param fam - glm family, always uses canonical link
   * @param coefficients - vector of coefficients, assumed the same order as predictor names, intercept in the end
   * @param predictors - NAmes of predictor columns, does not include Intercept
   * @return GLM model usable for scoring
   */
  public static GLMModel makeGLMModel(Family fam, double [] coefficients, String [] predictors, String response) {
    if(coefficients.length != predictors.length+1)
      throw new IllegalArgumentException("coefficients length is expected to be predictros.length + 1, as each coefficient must have name + intercept term with no name.");
    GLMParameters parms = new GLMParameters(Family.binomial);
    parms._alpha = new double[]{0};
    parms._lambda = new double[]{0};
    parms._standardize = false;
    parms._prior = -1;
    parms._train = null;
    GLMModel m = new GLMModel(Key.make(),parms,null, fam == Family.binomial?.5:0,Double.NaN,Double.NaN,-1, false, false);
    predictors = ArrayUtils.append(predictors, new String[]{response});
    m._output._names = predictors;
    m._output._coefficient_names = predictors;
    m._output._dinfo = DataInfo.makeEmpty(coefficients.length-1);
    m._output._domains = new String[predictors.length][];
    // double lambda , double [] beta, int iteration, double devTrain, double devTest
    m.setSubmodel(new Submodel(0, coefficients, -1, Double.NaN, Double.NaN));
    m._output.setSubmodelIdx(0);
    return m;
  }

  @Override public long checksum_impl(){
    if(_parms._train == null) return 0;
    return super.checksum_impl();
  }

  @Override
  public double[] score0(Chunk[] chks, int row_in_chunk, double[] tmp, double[] preds) {

    /*

     public final double[] score0( double[] data, double[] preds ) {
    double eta = 0.0;
    final double [] b = BETA;
    for(int i = 0; i < CATOFFS.length-1; ++i) if(data[i] != 0) {
      int ival = (int)data[i] - 1;
      if(ival != data[i] - 1) throw new IllegalArgumentException("categorical value out of range");
      ival += CATOFFS[i];
      if(ival < CATOFFS[i + 1])
        eta += b[ival];
    }
    for(int i = 3; i < b.length-1-205; ++i)
      eta += b[205+i]*data[i];
    eta += b[b.length-1]; // reduce intercept
    double mu = hex.genmodel.GenModel.GLM_identityInv(eta);
    preds[0] = mu;

     */
    double eta = 0.0;
    final double [] b = beta();
    int [] catOffs = dinfo()._catOffsets;
    for(int i = 0; i < catOffs.length-1; ++i) {
      if(chks[i].isNA(row_in_chunk)) {
        eta = Double.NaN;
        break;
      }
      long lval = chks[i].at8(row_in_chunk);
      int ival = (int)lval;
      if(ival != lval) throw new IllegalArgumentException("categorical value out of range");
      if(!_parms._use_all_factor_levels)--ival;
      int from = catOffs[i];
      int to = catOffs[i+1];
      // can get values out of bounds for cat levels not seen in training
      if(ival >= 0 && (ival + from) < catOffs[i+1])
        eta += b[ival+from];
    }
    final int noff = dinfo().numStart() - dinfo()._cats;
    for(int i = dinfo()._cats; i < b.length-1-noff; ++i)
      eta += b[noff+i]*chks[i].atd(row_in_chunk);
    eta += b[b.length-1]; // intercept

    double mu = _parms.linkInv(eta);
    preds[0] = mu;
    if( _parms._family == Family.binomial ) { // threshold for prediction
      if(Double.isNaN(mu)){
        preds[0] = Double.NaN;
        preds[1] = Double.NaN;
        preds[2] = Double.NaN;
      } else {
        preds[0] = (mu >= _output._threshold ? 1 : 0);
        preds[1] = 1.0 - mu; // class 0
        preds[2] =       mu; // class 1
      }
    }
    return preds;
  }

  @Override protected double[] score0(double[] data, double[] preds){return score0(data,preds,1,0);}
  @Override protected double[] score0(double[] data, double[] preds, double w, double o) {
    double eta = 0.0;
    final double [] b = beta();
    final DataInfo dinfo = _output._dinfo;
    for(int i = 0; i < dinfo._cats; ++i) {
      if(Double.isNaN(data[i])) {
        eta = Double.NaN;
        break;
      }
      int ival = (int) data[i];
      if (ival != data[i]) throw new IllegalArgumentException("categorical value out of range");
      ival += dinfo._catOffsets[i];
      if (!_parms._use_all_factor_levels)
        --ival;
      // can get values out of bounds for cat levels not seen in training
      if (ival >= dinfo._catOffsets[i] && ival < dinfo._catOffsets[i + 1])
        eta += b[ival];
    }
    int noff = dinfo.numStart();
    for(int i = 0; i < dinfo._nums; ++i)
      eta += b[noff+i]*data[dinfo._cats + i];
    eta += b[b.length-1]; // add intercept
    double mu = _parms.linkInv(eta + o);
    preds[0] = mu;
    if( _parms._family == Family.binomial ) { // threshold for prediction
      if(Double.isNaN(mu)){
        preds[0] = Double.NaN;
        preds[1] = Double.NaN;
        preds[2] = Double.NaN;
      } else {
        preds[0] = (mu >= _output._threshold ? 1 : 0);
        preds[1] = 1.0 - mu; // class 0
        preds[2] =       mu; // class 1
      }
    }
    return preds;
  }

<<<<<<< HEAD
  @Override protected void toJavaPredictBody(SBPrintStream body, SB classCtx, SB file, boolean verboseCode) {
    final int nclass = _output.nclasses();
    String mname = JCodeGen.toJavaId(_key.toString());
    JCodeGen.toClassWithArray(classCtx,"static","BETA",beta()); // "The Coefficients"
    JCodeGen.toStaticVar(classCtx,"CATOFFS",dinfo()._catOffsets,"Categorical Offsets");
=======
  @Override protected void toJavaPredictBody(SBPrintStream body,
                                             CodeGeneratorPipeline classCtx,
                                             CodeGeneratorPipeline fileCtx,
                                             final boolean verboseCode) {
    // Generate static fields
    classCtx.add(new CodeGenerator() {
      @Override
      public void generate(JCodeSB out) {
        JCodeGen.toClassWithArray(out, "static", "BETA", beta()); // "The Coefficients"
        JCodeGen.toStaticVar(out, "CATOFFS", dinfo()._catOffsets, "Categorical Offsets");
      }
    });

>>>>>>> ab872a83
    body.ip("double eta = 0.0;").nl();
    body.ip("final double [] b = BETA.VALUES;").nl();
    if(!_parms._use_all_factor_levels){ // skip level 0 of all factors
      body.ip("for(int i = 0; i < CATOFFS.length-1; ++i) if(data[i] != 0) {").nl();
      body.ip("  int ival = (int)data[i] - 1;").nl();
      body.ip("  if(ival != data[i] - 1) throw new IllegalArgumentException(\"categorical value out of range\");").nl();
      body.ip("  ival += CATOFFS[i];").nl();
      body.ip("  if(ival < CATOFFS[i + 1])").nl();
      body.ip("    eta += b[ival];").nl();
    } else { // do not skip any levels
      body.ip("for(int i = 0; i < CATOFFS.length-1; ++i) {").nl();
      body.ip("  int ival = (int)data[i];").nl();
      body.ip("  if(ival != data[i]) throw new IllegalArgumentException(\"categorical value out of range\");").nl();
      body.ip("  ival += CATOFFS[i];").nl();
      body.ip("  if(ival < CATOFFS[i + 1])").nl();
      body.ip("    eta += b[ival];").nl();
    }
    body.ip("}").nl();
    final int noff = dinfo().numStart() - dinfo()._cats;
    body.ip("for(int i = ").p(dinfo()._cats).p("; i < b.length-1-").p(noff).p("; ++i)").nl();
    body.ip("  eta += b[").p(noff).p("+i]*data[i];").nl();
    body.ip("eta += b[b.length-1]; // reduce intercept").nl();
    body.ip("double mu = hex.genmodel.GenModel.GLM_").p(_parms._link.toString()).p("Inv(eta");
//    if( _parms._link == hex.glm.GLMModel.GLMParameters.Link.tweedie ) body.p(",").p(_parms._tweedie_link_power);
    body.p(");").nl();
    if( _parms._family == Family.binomial ) {
      body.ip("preds[0] = (mu > ").p(_output._threshold).p(") ? 1 : 0").p("; // threshold given by ROC").nl();
      body.ip("preds[1] = 1.0 - mu; // class 0").nl();
      body.ip("preds[2] =       mu; // class 1").nl();
    } else {
      body.ip("preds[0] = mu;").nl();
    }
  }

<<<<<<< HEAD
  @Override protected SBPrintStream toJavaInit(SBPrintStream sb, SB fileContext) {
=======
  @Override protected SBPrintStream toJavaInit(SBPrintStream sb, CodeGeneratorPipeline fileCtx) {
>>>>>>> ab872a83
    sb.nl();
    sb.ip("public boolean isSupervised() { return true; }").nl();
    sb.ip("public int nfeatures() { return "+_output.nfeatures()+"; }").nl();
    sb.ip("public int nclasses() { return "+_output.nclasses()+"; }").nl();
    return sb;
  }
}<|MERGE_RESOLUTION|>--- conflicted
+++ resolved
@@ -13,12 +13,9 @@
 import water.Iced;
 import water.Key;
 import water.MemoryManager;
-<<<<<<< HEAD
-=======
 import water.codegen.CodeGenerator;
 import water.codegen.CodeGeneratorPipeline;
 import water.exceptions.JCodeSB;
->>>>>>> ab872a83
 import water.fvec.Chunk;
 import water.fvec.Frame;
 import water.fvec.Vec;
@@ -26,10 +23,6 @@
 import water.util.JCodeGen;
 import water.util.Log;
 import water.util.MathUtils;
-<<<<<<< HEAD
-import water.util.SB;
-=======
->>>>>>> ab872a83
 import water.util.SBPrintStream;
 import water.util.TwoDimTable;
 
@@ -744,13 +737,6 @@
     return preds;
   }
 
-<<<<<<< HEAD
-  @Override protected void toJavaPredictBody(SBPrintStream body, SB classCtx, SB file, boolean verboseCode) {
-    final int nclass = _output.nclasses();
-    String mname = JCodeGen.toJavaId(_key.toString());
-    JCodeGen.toClassWithArray(classCtx,"static","BETA",beta()); // "The Coefficients"
-    JCodeGen.toStaticVar(classCtx,"CATOFFS",dinfo()._catOffsets,"Categorical Offsets");
-=======
   @Override protected void toJavaPredictBody(SBPrintStream body,
                                              CodeGeneratorPipeline classCtx,
                                              CodeGeneratorPipeline fileCtx,
@@ -764,7 +750,6 @@
       }
     });
 
->>>>>>> ab872a83
     body.ip("double eta = 0.0;").nl();
     body.ip("final double [] b = BETA.VALUES;").nl();
     if(!_parms._use_all_factor_levels){ // skip level 0 of all factors
@@ -799,11 +784,7 @@
     }
   }
 
-<<<<<<< HEAD
-  @Override protected SBPrintStream toJavaInit(SBPrintStream sb, SB fileContext) {
-=======
   @Override protected SBPrintStream toJavaInit(SBPrintStream sb, CodeGeneratorPipeline fileCtx) {
->>>>>>> ab872a83
     sb.nl();
     sb.ip("public boolean isSupervised() { return true; }").nl();
     sb.ip("public int nfeatures() { return "+_output.nfeatures()+"; }").nl();
