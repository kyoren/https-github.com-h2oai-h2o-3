import sys
sys.path.insert(1, "../../../")
import h2o
import random
import copy

def weights_check(ip,port):
    # Connect to h2o
    h2o.init(ip,port)

    def check_same(data1, data2, min_rows_scale):
<<<<<<< HEAD
        gbm1_regression = h2o.gbm(x=data1[2:20], y=data1[1], min_rows=5)
        gbm2_regression = h2o.gbm(x=data2[2:21], y=data2[1], weights_column="weights", min_rows=5*min_rows_scale)
        gbm1_binomial = h2o.gbm(x=data1[1:20], y=data1[0], distribution="bernoulli", min_rows=5)
        gbm2_binomial = h2o.gbm(x=data2[1:21], y=data2[0], weights_column="weights", distribution="bernoulli", min_rows=5*min_rows_scale)
=======
        gbm1_regression = h2o.gbm(x=data1[2:20], y=data1[1], min_rows=5, ntrees=5, max_depth=5)
        gbm2_regression = h2o.gbm(x=data2[2:21], y=data2[1], min_rows=5*min_rows_scale, weights_column="weights", ntrees=5, max_depth=5)
        gbm1_binomial = h2o.gbm(x=data1[1:20], y=data1[0], min_rows=5, distribution="bernoulli", ntrees=5, max_depth=5)
        gbm2_binomial = h2o.gbm(x=data2[1:21], y=data2[0], weights_column="weights", min_rows=5*min_rows_scale, distribution="bernoulli", ntrees=5, max_depth=5)
        gbm1_multinomial = h2o.gbm(x=data1[1:20], y=data1[0], min_rows=5, distribution="multinomial", ntrees=5, max_depth=2)
        gbm2_multinomial = h2o.gbm(x=data2[1:21], y=data2[0], weights_column="weights", min_rows=5*min_rows_scale, distribution="multinomial", ntrees=5, max_depth=5)
>>>>>>> 692a2d05

        assert abs(gbm1_regression.mse() - gbm2_regression.mse()) < 1e-6, "Expected mse's to be the same, but got {0}, " \
                                                                          "and {1}".format(gbm1_regression.mse(),
                                                                                           gbm2_regression.mse())
        assert abs(gbm1_binomial.auc() - gbm2_binomial.auc()) < 1e-6, "Expected auc's to be the same, but got {0}, and " \
                                                                      "{1}".format(gbm1_binomial.auc(), gbm2_binomial.auc())
        assert abs(gbm1_multinomial.auc() - gbm2_multinomial.auc()) < 1e-6, "Expected auc's to be the same, but got {0}, and " \
                                                                      "{1}".format(gbm1_multinomial.auc(), gbm2_multinomial.auc())

    data = [["ab"[random.randint(0,1)] if c==0 else random.gauss(0,1) for c in range(20)] for r in range(100)]
    h2o_data = h2o.H2OFrame(python_obj=data)

    # uniform weights same as no weights
    weight = random.uniform(.1,5)
    uniform_weights = [[weight] for r in range(100)]
    h2o_uniform_weights = h2o.H2OFrame(python_obj=uniform_weights)
    h2o_uniform_weights.setNames(["weights"])
    h2o_data_uniform_weights = h2o_data.cbind(h2o_uniform_weights)

    print "Checking that using uniform weights is equivalent to no weights:"
    print
    check_same(h2o_data, h2o_data_uniform_weights, weight)

    # zero weights same as removed observations
    zero_weights = [[0] if random.randint(0,1) else [1] for r in range(100)]
    h2o_zero_weights = h2o.H2OFrame(python_obj=zero_weights)
    h2o_zero_weights.setNames(["weights"])
    h2o_data_zero_weights = h2o_data.cbind(h2o_zero_weights)
    h2o_data_zeros_removed = h2o_data[h2o_zero_weights["weights"] == 1]

    print "Checking that using some zero weights is equivalent to removing those observations:"
    print
<<<<<<< HEAD
    #check_same(h2o_data_zeros_removed, h2o_data_zero_weights, 1)
=======
    check_same(h2o_data_zeros_removed, h2o_data_zero_weights, 1)
>>>>>>> 692a2d05

    # doubled weights same as doubled observations
    doubled_weights = [[1] if random.randint(0,1) else [2] for r in range(100)]
    h2o_doubled_weights = h2o.H2OFrame(python_obj=doubled_weights)
    h2o_doubled_weights.setNames(["weights"])
    h2o_data_doubled_weights = h2o_data.cbind(h2o_doubled_weights)

    doubled_data = copy.deepcopy(data)
    for d, w in zip(data,doubled_weights):
        if w[0] == 2: doubled_data.append(d)
    h2o_data_doubled = h2o.H2OFrame(python_obj=doubled_data)

    print "Checking that doubling some weights is equivalent to doubling those observations:"
    print
    check_same(h2o_data_doubled, h2o_data_doubled_weights, 1)

    # TODO: random weights

    # TODO: all zero weights???

    # TODO: negative weights???

if __name__ == "__main__":
    h2o.run_test(sys.argv, weights_check)<|MERGE_RESOLUTION|>--- conflicted
+++ resolved
@@ -9,19 +9,12 @@
     h2o.init(ip,port)
 
     def check_same(data1, data2, min_rows_scale):
-<<<<<<< HEAD
-        gbm1_regression = h2o.gbm(x=data1[2:20], y=data1[1], min_rows=5)
-        gbm2_regression = h2o.gbm(x=data2[2:21], y=data2[1], weights_column="weights", min_rows=5*min_rows_scale)
-        gbm1_binomial = h2o.gbm(x=data1[1:20], y=data1[0], distribution="bernoulli", min_rows=5)
-        gbm2_binomial = h2o.gbm(x=data2[1:21], y=data2[0], weights_column="weights", distribution="bernoulli", min_rows=5*min_rows_scale)
-=======
         gbm1_regression = h2o.gbm(x=data1[2:20], y=data1[1], min_rows=5, ntrees=5, max_depth=5)
         gbm2_regression = h2o.gbm(x=data2[2:21], y=data2[1], min_rows=5*min_rows_scale, weights_column="weights", ntrees=5, max_depth=5)
         gbm1_binomial = h2o.gbm(x=data1[1:20], y=data1[0], min_rows=5, distribution="bernoulli", ntrees=5, max_depth=5)
         gbm2_binomial = h2o.gbm(x=data2[1:21], y=data2[0], weights_column="weights", min_rows=5*min_rows_scale, distribution="bernoulli", ntrees=5, max_depth=5)
         gbm1_multinomial = h2o.gbm(x=data1[1:20], y=data1[0], min_rows=5, distribution="multinomial", ntrees=5, max_depth=2)
         gbm2_multinomial = h2o.gbm(x=data2[1:21], y=data2[0], weights_column="weights", min_rows=5*min_rows_scale, distribution="multinomial", ntrees=5, max_depth=5)
->>>>>>> 692a2d05
 
         assert abs(gbm1_regression.mse() - gbm2_regression.mse()) < 1e-6, "Expected mse's to be the same, but got {0}, " \
                                                                           "and {1}".format(gbm1_regression.mse(),
@@ -54,11 +47,7 @@
 
     print "Checking that using some zero weights is equivalent to removing those observations:"
     print
-<<<<<<< HEAD
-    #check_same(h2o_data_zeros_removed, h2o_data_zero_weights, 1)
-=======
     check_same(h2o_data_zeros_removed, h2o_data_zero_weights, 1)
->>>>>>> 692a2d05
 
     # doubled weights same as doubled observations
     doubled_weights = [[1] if random.randint(0,1) else [2] for r in range(100)]
